<<<<<<< HEAD
# dotgov-dashboard
A dashboard of useful information about .gov domains.  

## Prerequisites

1. [node/npm](https://nodejs.org/download/)
2. [bower](http://bower.io/#install-bower)
3. [Chrome LiveReload extension](https://chrome.google.com/webstore/detail/livereload/jnihajbhpnppcggbcgedagnkighmdlei?hl=en)

## Installation

1) Clone the repo to your desktop.

```bash
$ git clone git@github.com:18F/dotgov-dashboard.git
```

2) Run the following commands to install the necessary packages:

```bash
$ npm install
$ bower install
```

3) Now you should be able to run `gulp` and open the `index.html` file in your favorite browser.

```bash
$ gulp
```

4) You'll now have your `.scss` files auto compile to `main.min.css` using a watch command. LiveReload is also a part of the process, but you'll need to make sure to have the [Chrome LiveReload extension](https://chrome.google.com/webstore/detail/livereload/jnihajbhpnppcggbcgedagnkighmdlei?hl=en) installed in whatever version of Chrome you are using.

## Public domain

This project is in the public domain within the United States, and
copyright and related rights in the work worldwide are waived through
the [CC0 1.0 Universal public domain dedication](https://creativecommons.org/publicdomain/zero/1.0/).

All contributions to this project will be released under the CC0
dedication. By submitting a pull request, you are agreeing to comply
with this waiver of copyright interest.
=======
## The pulse of the federal .gov webspace

How the .gov domain space is doing at best practices and federal requirements.


### Public domain

This project is in the worldwide [public domain](LICENSE.md). As stated in [CONTRIBUTING](CONTRIBUTING.md):

> This project is in the public domain within the United States, and copyright and related rights in the work worldwide are waived through the [CC0 1.0 Universal public domain dedication](https://creativecommons.org/publicdomain/zero/1.0/).
>
> All contributions to this project will be released under the CC0 dedication. By submitting a pull request, you are agreeing to comply with this waiver of copyright interest.
>>>>>>> 9f1e6e13
<|MERGE_RESOLUTION|>--- conflicted
+++ resolved
@@ -1,6 +1,6 @@
-<<<<<<< HEAD
-# dotgov-dashboard
-A dashboard of useful information about .gov domains.  
+## The pulse of the federal .gov webspace
+
+How the .gov domain space is doing at best practices and federal requirements.
 
 ## Prerequisites
 
@@ -31,26 +31,10 @@
 
 4) You'll now have your `.scss` files auto compile to `main.min.css` using a watch command. LiveReload is also a part of the process, but you'll need to make sure to have the [Chrome LiveReload extension](https://chrome.google.com/webstore/detail/livereload/jnihajbhpnppcggbcgedagnkighmdlei?hl=en) installed in whatever version of Chrome you are using.
 
-## Public domain
-
-This project is in the public domain within the United States, and
-copyright and related rights in the work worldwide are waived through
-the [CC0 1.0 Universal public domain dedication](https://creativecommons.org/publicdomain/zero/1.0/).
-
-All contributions to this project will be released under the CC0
-dedication. By submitting a pull request, you are agreeing to comply
-with this waiver of copyright interest.
-=======
-## The pulse of the federal .gov webspace
-
-How the .gov domain space is doing at best practices and federal requirements.
-
-
 ### Public domain
 
 This project is in the worldwide [public domain](LICENSE.md). As stated in [CONTRIBUTING](CONTRIBUTING.md):
 
 > This project is in the public domain within the United States, and copyright and related rights in the work worldwide are waived through the [CC0 1.0 Universal public domain dedication](https://creativecommons.org/publicdomain/zero/1.0/).
 >
-> All contributions to this project will be released under the CC0 dedication. By submitting a pull request, you are agreeing to comply with this waiver of copyright interest.
->>>>>>> 9f1e6e13
+> All contributions to this project will be released under the CC0 dedication. By submitting a pull request, you are agreeing to comply with this waiver of copyright interest.