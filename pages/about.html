---
layout: default
id: about
permalink: /about/
---

<header>

  <h1>About Pulse</h1>
  <p>
  	Pulse is a project of the General Services Administration that measures how U.S. government domains are following best practices for federal websites.
  </p>
  <p>
  	Pulse is also an <strong>experiment</strong> built on automated tools, and is <strong>probably not perfect</strong>. Pulse measures domains over the public internet using open source tools, and its results can be reviewed by anyone.
  </p>

</header>

<section id="main-content" class="white-bkg">
	<div class="wrapper">

		<header>
			<h2>Frequently Asked Questions</h2>
			<ul class="faq-questions">
				<li>
					<a href="#what-does-pulse-measure">What does Pulse measure?</a>
				</li>
				<li>
					<a href="#what-domains-are-being-measured">What federal domains are being measured?</a>
				</li>
				<li>
					<a href="#why-https">What is HTTPS, and why does Pulse measure it?</a>
				</li>
				<li>
					<a href="#why-dap">What is the Digital Analytics Program, and why does Pulse measure participation?</a>
				</li>
				<li>
<<<<<<< HEAD
					<a href="#fresh-data">How fresh is the data on Pulse?</a>
=======
					<a href="#fresh-data">When was the data last updated on Pulse?</a>
>>>>>>> ac7d8db8
				</li>
				<li>
					<a href="#send-feedback">Where can I send feedback?</a>
				</li>
				<li>
					<a href="#my-info">Your information about my domain is wrong! Can you please fix it?</a>
				</li>

			</ul>
		</header>

		<ul class="faq-answers">
			<li id="what-does-pulse-measure">
				<h3>
					What does Pulse measure about federal domains?
				</h3>
				<p>
					The first two best practices Pulse is measuring are the use of <a href="/https/">HTTPS</a>, and participation in the federal government's <a href="/analytics/">Digital Analytics Program</a>.
				</p>
			</li>

			<li id="what-domains-are-being-measured">
				<h3>
					What federal domains are being measured?
				</h3>
				<p>
					Currently, Pulse uses the <a href="https://github.com/GSA/data/tree/gh-pages/dotgov-domains">official <code>.gov</code> domain list</a> as a starting point, and focuses on domains owned by federal agencies. This also includes a few domains ending in <code>.fed.us</code>. Domains ending in other suffixes, such as <code>.mil</code> or <code>.us</code>, are not included at this time.
				</p>

				<p>
					Subdomains, such as <code>portal.hud.gov</code> or <code>travel.state.gov</code>, are not measured at this time.
				</p>
			</li>

			<li id="why-https">
				<h3>
					What is HTTPS, and why does Pulse measure it?
				</h3>
				<p>
					<a href="https://https.cio.gov/faq/">HTTPS</a> provides a secure connection across the internet between websites and their visitors, and is becoming the new baseline for public web services across the internet. As part of this shift, the U.S. federal government is in the process of transitioning <a href="https://https.cio.gov">entirely to HTTPS</a>.
				</p>
				<p>
					Note that HTTPS generally <strong>does not affect</strong> whether a website is vulnerable to hacking. For more information on what HTTPS does (and doesn't do), <a href="https://https.cio.gov/faq/">visit the HTTPS FAQ</a>.
				</p>
			</li>

			<li id="why-dap">
				<h3>
					What is the Digital Analytics Program, and why does Pulse measure participation?
				</h3>
				<p>
					The <a href="https://www.digitalgov.gov/services/dap/">Digital Analytics Program</a> is an important federal government project that gives federal agencies and the public a window into how people use government services.
				</p>
				<p>
					Any publicly accessible federal website in the executive branch can participate in the <a href="https://www.digitalgov.gov/services/dap/">Digital Analytics Program</a> (DAP). The easiest way for federal websites to get started is to <a href="mailto:dap@gsa.gov">send the DAP team an email</a>.
				</p>
			</li>

			<li id="fresh-data">
<<<<<<< HEAD
				<h3>How fresh is the data on Pulse?</h3>
=======
				<h3>When was the data last updated on Pulse?</h3>
>>>>>>> ac7d8db8

				<p>
					The list of <code>.gov</code> domains used on Pulse was generated on <strong>{{ site.data.domains | date: "%B %d, %Y" }}</strong>.
				</p>

				<p>
					Participation in the Digital Analytics Program is current as of <strong>{{ site.data.dap | date: "%B %d, %Y" }}</strong>.
				</p>

				<p>
					HTTPS and TLS data was last collected through a scan of the public internet on <strong>{{ site.data.scan | date: "%B %d, %Y" }}</strong>.
				</p>
			</li>

			<li id="send-feedback">
				<h3>
					Where can I send feedback?
				</h3>
				<p>
					The best place to leave feedback or ask questions is <a href="https://github.com/18F/pulse/issues">on GitHub</a>. You can also contact <a href="mailto:pulse@cio.gov">pulse@cio.gov</a> by email.
				</p>
			</li>

			<li id="my-info">
				<h3>
					Your information about my domain is wrong! Can you please fix it?
				</h3>
				<p>
					If you just changed something about your domain to address an issue on Pulse, be aware that data does not yet automatically refresh on Pulse, and so there may be a delay before your domain's information updates.
				</p>
				<p>
					If you see a mistake, please send an email to <a href="mailto:pulse@cio.gov">pulse@cio.gov</a> and it will be investigated.
				</p>
			</li>

		</ul>

	</div>
</section><|MERGE_RESOLUTION|>--- conflicted
+++ resolved
@@ -35,11 +35,7 @@
 					<a href="#why-dap">What is the Digital Analytics Program, and why does Pulse measure participation?</a>
 				</li>
 				<li>
-<<<<<<< HEAD
-					<a href="#fresh-data">How fresh is the data on Pulse?</a>
-=======
 					<a href="#fresh-data">When was the data last updated on Pulse?</a>
->>>>>>> ac7d8db8
 				</li>
 				<li>
 					<a href="#send-feedback">Where can I send feedback?</a>
@@ -99,11 +95,7 @@
 			</li>
 
 			<li id="fresh-data">
-<<<<<<< HEAD
-				<h3>How fresh is the data on Pulse?</h3>
-=======
 				<h3>When was the data last updated on Pulse?</h3>
->>>>>>> ac7d8db8
 
 				<p>
 					The list of <code>.gov</code> domains used on Pulse was generated on <strong>{{ site.data.domains | date: "%B %d, %Y" }}</strong>.
