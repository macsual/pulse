---
layout: default
permalink: /https/domains/
id: https
title: "HTTPS in the federal government - All domains"
description: "How federal government domains are doing at deploying HTTPS."
---

{% include https/header.html %}

<section id="main-content" class="white-bkg">
  <nav class="tab-menu">
    <span class="tab">By Domain</span>
    <a href="/https/agencies/" class="tab">By Agency</a>
    <a href="/https/guidance/" class="tab">Guidance</a>
  </nav>
  <div class="wrapper">
    <table class="domain responsive">
        <thead>
          <tr>
            <th class="all">Domain</th>
            <th class="never">Canonical</th>
<<<<<<< HEAD
            <th class="never">Agency</th>
            <th class="min-tablet">HTTPS Enabled?</th>
            <th class="min-tablet">HTTPS Enforced?</th>
=======
            <th class="min-tablet">Uses HTTPS</th>
            <th class="min-tablet">Enforces HTTPS</th>
>>>>>>> 24a90075
            <th class="min-tablet-l">Strict Transport Security (HSTS)</th>
            <th class="min-tablet-l">SSL Labs Grade</th>
            <!-- <th class="none">More details</th> -->
          </tr>
        </thead>
    </table>
  </div>
</section>

<script src="/assets/js/https/domains.js?{{ site.time | date: "%Y%m%j%H%M%S" }}"></script><|MERGE_RESOLUTION|>--- conflicted
+++ resolved
@@ -20,14 +20,9 @@
           <tr>
             <th class="all">Domain</th>
             <th class="never">Canonical</th>
-<<<<<<< HEAD
             <th class="never">Agency</th>
-            <th class="min-tablet">HTTPS Enabled?</th>
-            <th class="min-tablet">HTTPS Enforced?</th>
-=======
             <th class="min-tablet">Uses HTTPS</th>
             <th class="min-tablet">Enforces HTTPS</th>
->>>>>>> 24a90075
             <th class="min-tablet-l">Strict Transport Security (HSTS)</th>
             <th class="min-tablet-l">SSL Labs Grade</th>
             <!-- <th class="none">More details</th> -->
