---
layout: default
id: home
permalink: /
---
<div class="hero">
	<h2>{{ site.name }}</h2>
	<h3>{{ site.description }}</h3>
</div>

<<<<<<< HEAD
<section class="home">

  <h1>{{ site.name }}</h1>

  <h2>{{ site.description }}</h2>

  <ul class="results">
    <li>
      <a href="/https/">View HTTPS Results</a>
    </li>
    <li>
      <a href="/analytics/">View Analytics Results</a>
    </li>
  </ul>

</section>
=======
<!-- POSSIBLE TODO: Modularize the code so that we have one donut chart file to rule them all. Vars can be passed in to change the values represented. -->
<div id="results">
  <div class="https">
  	<div class="https_chart"></div>
  	{% include https_results.html %}
    <a href="/https/" class="button">View HTTPS Results</a>
  	}
  </div>
  <div class="dap">
  	<div class="dap_chart"></div>
  	{% include dap_results.html %}
    <a href="/analytics/" class="button">View Analytics Results</a>
  </div>
</div>
>>>>>>> 059bb50a
<|MERGE_RESOLUTION|>--- conflicted
+++ resolved
@@ -8,24 +8,6 @@
 	<h3>{{ site.description }}</h3>
 </div>
 
-<<<<<<< HEAD
-<section class="home">
-
-  <h1>{{ site.name }}</h1>
-
-  <h2>{{ site.description }}</h2>
-
-  <ul class="results">
-    <li>
-      <a href="/https/">View HTTPS Results</a>
-    </li>
-    <li>
-      <a href="/analytics/">View Analytics Results</a>
-    </li>
-  </ul>
-
-</section>
-=======
 <!-- POSSIBLE TODO: Modularize the code so that we have one donut chart file to rule them all. Vars can be passed in to change the values represented. -->
 <div id="results">
   <div class="https">
@@ -39,5 +21,4 @@
   	{% include dap_results.html %}
     <a href="/analytics/" class="button">View Analytics Results</a>
   </div>
-</div>
->>>>>>> 059bb50a
+</div>