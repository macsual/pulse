var Utils = {
  // ignores the 'type' and 'row' args if sent as datatables callback

  percent: function(num, denom) {
    return Math.round((num / denom) * 100);
  },

  progressBar: function(data) {

    return '' +
      '<div class="progress-bar-indication">' +
        '<span class="meter width' + data + '" style="width: ' + data + '%">' +
          '<p>' + data + '%</p>' +
        '</span>' +
      '</div>';
  },

  linkDomain: function(data, type, row) {
    if (type == "sort")
      return data;
    else
      return "" +
        "<a href=\"" + row['canonical'] + "\" target=\"blank\">" +
          data +
        "</a>";
  },

  // used to make "71" say "71 domains" and link to filtered domains
  filterAgency: function(page) {
    return function(data, type, row) {
      if (type == "sort")
        return data;
      else
        return "" +
          "<a href=\"/" + page + "/domains/#" +
            QueryString.stringify({q: row["name"]}) + "\">" +
            data +
          "</a>";
    };
  },

  searchLinks: function() {
    var api = this.api();
    var query = QueryString.parse(location.hash).q;

    if (query) {
      $("input[type=search]").val(query);
      api.search(query).draw();
    }
  },

  a11yErrorList: function(data, type, row) {
    var errorListOutput = "";

    $.each(data, function(key, value) {
      if (value) {
<<<<<<< HEAD
        errorListOutput += "<li><a href=\"/accessibility/domain/" + row['domain'].replace(/http:\/\//i, '') + "#" + key.replace(/\s/g, '').replace(/\//i, '') + "\" target=\"_blank\">" + key + ": " + value + "</a></li>";
=======
        errorListOutput += "<li><a href=\"/a11y/domain/" + row['domain'].replace(/http:\/\//i, '') + "#" + key.replace(/\s/g, '').replace(/\//i, '') + "\" target=\"_blank\">" + key + ": " + value + "</a></li>";
>>>>>>> 4a9f7c3f
      }
    });

    if (!errorListOutput) {
      return "</hr><span class=\"noErrors\">No errors found.</span>";
    } else {
      return "</hr><ul class=\"errorList\">" + errorListOutput + "</ul></hr>";
    }
  },

  detailsKeyboardCtrl: function(){
    $('table tbody tr th:first-child').each(function(){
      var content = $(this).parent().find("a").html();
      $(this).attr('tabindex','0')
        .attr('aria-label','Select to show additional details about ' + content)
        .attr('aria-expanded', 'false')
        .on('keydown, click',function(e){
          if (e.keyCode == 13 || e.type == "click") {
            var expanded = $(this).attr('aria-expanded') != "true",
              toggleText = expanded ? "hide" : "show";

            $(this).attr('aria-expanded', expanded);
            $(this).attr('aria-label','Select to ' + toggleText + ' additional details about ' + content);
            var self = this;
            if (!e.originalEvent){
              setTimeout(function(){
                $(self).closest('tr')
                  .next('tr.child')
                  .attr('tabindex', '-1')
                  .focus();
              }, 100)
            }

          }
        })
    });
  },

  updatePagination: function(){
    $('div.dataTables_paginate a:first').attr('aria-label','Previous Page');
    $('div.dataTables_paginate a:last').attr('aria-label','Next Page');
    $('div.dataTables_paginate span a').each(function(){
      var pageNum = $(this).html();
      $(this).attr('aria-label', 'Page ' + pageNum);
    });
  }

};<|MERGE_RESOLUTION|>--- conflicted
+++ resolved
@@ -54,11 +54,7 @@
 
     $.each(data, function(key, value) {
       if (value) {
-<<<<<<< HEAD
-        errorListOutput += "<li><a href=\"/accessibility/domain/" + row['domain'].replace(/http:\/\//i, '') + "#" + key.replace(/\s/g, '').replace(/\//i, '') + "\" target=\"_blank\">" + key + ": " + value + "</a></li>";
-=======
         errorListOutput += "<li><a href=\"/a11y/domain/" + row['domain'].replace(/http:\/\//i, '') + "#" + key.replace(/\s/g, '').replace(/\//i, '') + "\" target=\"_blank\">" + key + ": " + value + "</a></li>";
->>>>>>> 4a9f7c3f
       }
     });
 
