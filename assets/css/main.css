* {
  -webkit-box-sizing: border-box;
  -moz-box-sizing: border-box;
  box-sizing: border-box; }

input[type="button"], input[type="reset"], input[type="submit"],
button {
  -webkit-appearance: none;
  -moz-appearance: none;
  -ms-appearance: none;
  -o-appearance: none;
  appearance: none;
  -webkit-font-smoothing: antialiased;
  background-color: #962EF2;
  border-radius: 3px;
  border: none;
  color: #fff;
  cursor: pointer;
  display: inline-block;
  font-family: "Lato", Helvetica, sans-serif;
  font-size: 0.875em;
  font-weight: 600;
  line-height: 1;
  padding: 0.75em 1em;
  text-decoration: none;
  user-select: none;
  vertical-align: middle;
  white-space: nowrap; }
  input[type="button"]:hover, input[type="button"]:focus, input[type="reset"]:hover, input[type="reset"]:focus, input[type="submit"]:hover, input[type="submit"]:focus,
  button:hover,
  button:focus {
    background-color: #6f0cc7;
    color: #fff; }
  input[type="button"]:disabled, input[type="reset"]:disabled, input[type="submit"]:disabled,
  button:disabled {
    cursor: not-allowed;
    opacity: 0.5; }

fieldset {
  background-color: #f7f7f7;
  border: 1px solid #ddd;
  margin: 0 0 0.75em;
  padding: 1.5em; }

input,
label,
select {
  display: block;
  font-family: "Lato", Helvetica, sans-serif;
  font-size: 0.875em; }

label {
  font-weight: 600;
  margin-bottom: 0.375em; }
  label.required::after {
    content: "*"; }
  label abbr {
    display: none; }

input[type="email"], input[type="number"], input[type="password"], input[type="search"], input[type="tel"], input[type="text"], input[type="url"], input[type="color"], input[type="date"], input[type="datetime"], input[type="datetime-local"], input[type="month"], input[type="time"], input[type="week"],
select[multiple=multiple],
textarea {
  background-color: white;
  border: 1px solid #ddd;
  border-radius: 3px;
  box-shadow: inset 0 1px 3px rgba(0, 0, 0, 0.06);
  box-sizing: border-box;
  font-family: "Lato", Helvetica, sans-serif;
  font-size: 0.875em;
  margin-bottom: 0.75em;
  padding: 0.5em;
  transition: border-color;
  width: 100%; }
  input[type="email"]:hover, input[type="number"]:hover, input[type="password"]:hover, input[type="search"]:hover, input[type="tel"]:hover, input[type="text"]:hover, input[type="url"]:hover, input[type="color"]:hover, input[type="date"]:hover, input[type="datetime"]:hover, input[type="datetime-local"]:hover, input[type="month"]:hover, input[type="time"]:hover, input[type="week"]:hover,
  select[multiple=multiple]:hover,
  textarea:hover {
    border-color: #c4c4c4; }
  input[type="email"]:focus, input[type="number"]:focus, input[type="password"]:focus, input[type="search"]:focus, input[type="tel"]:focus, input[type="text"]:focus, input[type="url"]:focus, input[type="color"]:focus, input[type="date"]:focus, input[type="datetime"]:focus, input[type="datetime-local"]:focus, input[type="month"]:focus, input[type="time"]:focus, input[type="week"]:focus,
  select[multiple=multiple]:focus,
  textarea:focus {
    border-color: #962EF2;
    box-shadow: inset 0 1px 3px rgba(0, 0, 0, 0.06), 0 0 5px rgba(138, 22, 241, 0.7);
    outline: none; }

textarea {
  resize: vertical; }

input[type="search"] {
  -webkit-appearance: none;
  -moz-appearance: none;
  -ms-appearance: none;
  -o-appearance: none;
  appearance: none; }

input[type="checkbox"],
input[type="radio"] {
  display: inline;
  margin-right: 0.375em; }

input[type="file"] {
  padding-bottom: 0.75em;
  width: 100%; }

select {
  margin-bottom: 1.5em;
  max-width: 100%;
  width: auto; }

ul,
ol {
  list-style-type: none;
  margin: 0;
  padding: 0; }
dl {
  margin-bottom: 0.75em; }
  dl dt {
    font-weight: bold;
    margin-top: 0.75em; }
  dl dd {
    margin: 0; }

table {
  -webkit-font-feature-settings: "kern", "liga", "tnum";
  -moz-font-feature-settings: "kern", "liga", "tnum";
  -ms-font-feature-settings: "kern", "liga", "tnum";
  font-feature-settings: "kern", "liga", "tnum";
  border-collapse: collapse;
  margin: 0.75em 0;
  table-layout: fixed;
  width: 100%; }

th {
  border-bottom: 1px solid #b7b7b7;
  font-weight: 600;
  padding: 0.75em 0;
  text-align: left; }

td {
  border-bottom: 1px solid #ddd;
  padding: 0.75em 0; }

tr,
td,
th {
  vertical-align: middle; }

body {
  -webkit-font-feature-settings: "kern", "liga", "pnum";
  -moz-font-feature-settings: "kern", "liga", "pnum";
  -ms-font-feature-settings: "kern", "liga", "pnum";
  font-feature-settings: "kern", "liga", "pnum";
  -webkit-font-smoothing: antialiased;
  color: #4A4A4A;
  font-family: "Lato", Helvetica, sans-serif;
  font-size: 0.875em;
  line-height: 1.5; }

h1,
h2,
h3,
h4,
h5,
h6 {
  font-family: "Lato", Helvetica, sans-serif;
  line-height: 1.2;
  margin: 0; }

p {
  margin: 0; }

a {
  color: #962EF2;
  text-decoration: none;
  transition: color 0.1s linear; }
  a:active, a:focus, a:hover {
    color: #6f0cc7; }
  a:active, a:focus {
    outline: none; }

hr {
  border-bottom: 1px solid #ddd;
  border-left: none;
  border-right: none;
  border-top: none;
  margin: 1.5em 0; }

img,
picture {
  margin: 0;
  max-width: 100%; }

h1 {
  font-size: 2.25em; }

h2 {
  font-size: 1.5em; }

h3 {
  font-size: 1.125em; }

h4 {
  font-size: 1.125em; }

<<<<<<< HEAD
body > nav {
  max-width: 68em;
  margin-left: auto;
  margin-right: auto;
  padding: 10px 0; }
  body > nav:after {
    content: "";
    display: table;
    clear: both; }
  body > nav h1 {
    float: left;
    display: block;
    margin-right: 2.35765%;
    width: 74.41059%;
    margin-top: 7px;
    padding-left: 20px; }
    body > nav h1:last-child {
      margin-right: 0; }
  body > nav ul {
    float: left;
    display: block;
    margin-right: 2.35765%;
    width: 23.23176%;
    max-width: 68em;
    margin-left: auto;
    margin-right: auto;
    padding-left: 0; }
    body > nav ul:last-child {
      margin-right: 0; }
    body > nav ul:after {
      content: "";
      display: table;
      clear: both; }
    body > nav ul li {
=======
body {
  background-color: #450081; }

#content {
  max-width: 68em;
  margin-left: auto;
  margin-right: auto; }
  #content:after {
    content: "";
    display: table;
    clear: both; }

.construction {
  color: white;
  margin: 50px 0;
  font-size: 50px; }

.button {
  padding: 10px;
  text-align: center;
  text-transform: uppercase;
  border: 1px solid white;
  color: white; }
  .button:hover {
    background-color: white; }

.site-header .disclaimer {
  background-color: white;
  padding: 10px 0;
  text-align: center; }
.site-header .us-official {
  background-color: #330060;
  padding: 10px 0;
  text-align: center;
  color: white; }
.site-header > nav {
  border-bottom: 1px solid white; }
  .site-header > nav #main-nav {
    max-width: 68em;
    margin-left: auto;
    margin-right: auto;
    padding: 10px 0; }
    .site-header > nav #main-nav:after {
      content: "";
      display: table;
      clear: both; }
    .site-header > nav #main-nav a {
      color: white; }
    .site-header > nav #main-nav h1#branding {
      float: left;
      display: block;
      margin-right: 2.35765%;
      width: 65.88078%;
      font-size: 1.875em;
      font-weight: 300; }
      .site-header > nav #main-nav h1#branding:last-child {
        margin-right: 0; }
    .site-header > nav #main-nav ul {
>>>>>>> 059bb50a
      float: left;
      display: block;
      margin-right: 2.35765%;
      width: 31.76157%;
<<<<<<< HEAD
      margin-top: 17px; }
      body > nav ul li:last-child {
=======
      margin-top: 6px; }
      .site-header > nav #main-nav ul:last-child {
>>>>>>> 059bb50a
        margin-right: 0; }
      .site-header > nav #main-nav ul li {
        display: inline; }
        .site-header > nav #main-nav ul li a {
          padding: 17px 24px; }
          .site-header > nav #main-nav ul li a:hover {
            color: #450081;
            background-color: white; }

<<<<<<< HEAD
hr.white {
  height: 1px;
  background-color: white; }

.content .construction {
  margin: 50px 0;
  font-size: 50px; }
.content .home {
  margin-left: 17.05961%; }
  .content .home h1 {
    float: left;
    display: block;
    margin-right: 2.35765%;
    width: 65.88078%;
    text-align: center;
    font-size: 80px;
    margin-bottom: 10px; }
    .content .home h1:last-child {
      margin-right: 0; }
  .content .home h2 {
    float: left;
    display: block;
    margin-right: 2.35765%;
    width: 65.88078%;
    text-align: center;
    font-size: 36px;
    margin-top: 20px;
    margin-bottom: 20px; }
    .content .home h2:last-child {
      margin-right: 0; }
  .content .home ul.results {
    float: left;
    display: block;
    margin-right: 2.35765%;
    width: 65.88078%;
    max-width: 68em;
    margin-left: auto;
    margin-right: auto;
    margin-top: 40px;
    margin-bottom: 40px; }
    .content .home ul.results:last-child {
      margin-right: 0; }
    .content .home ul.results:after {
      content: "";
      display: table;
      clear: both; }
    .content .home ul.results li {
      float: left;
      display: block;
      margin-right: 2.35765%;
      width: 48.82117%;
      padding: 10px;
      text-align: center;
      text-transform: uppercase;
      font-size: 16px;
      border: 1px solid white; }
      .content .home ul.results li:last-child {
        margin-right: 0; }
.content .metric header {
  max-width: 68em;
  margin-left: auto;
  margin-right: auto; }
  .content .metric header:after {
    content: "";
    display: table;
    clear: both; }
  .content .metric header .donut {
    float: left;
    display: block;
    margin-right: 2.35765%;
    width: 23.23176%; }
    .content .metric header .donut:last-child {
      margin-right: 0; }
  .content .metric header .description {
    float: left;
    display: block;
    margin-right: 2.35765%;
    width: 65.88078%;
    padding-top: 30px;
    padding-bottom: 40px; }
    .content .metric header .description:last-child {
      margin-right: 0; }
    .content .metric header .description p {
      margin-top: 12px;
      line-height: 28px; }
.content .metric .data {
  padding: 40px 20px;
  background-color: white;
  color: #000000; }
  .content .metric .data select {
    background-color: #450081;
    color: white;
    border: 0px;
    padding: 5px 0px 5px 5px;
    font-weight: bold; }
=======
#home .hero {
  text-align: center;
  color: white;
  padding-top: 40px;
  float: left;
  display: block;
  margin-right: 2.35765%;
  width: 65.88078%;
  margin-left: 17.05961%; }
  #home .hero:last-child {
    margin-right: 0; }
  #home .hero h2 {
    font-size: 6.125em;
    font-weight: 300; }
  #home .hero h3 {
    font-size: 1.75em;
    font-weight: 100;
    padding-top: 15px; }
#home #results {
  float: left;
  display: block;
  margin-right: 2.35765%;
  width: 65.88078%;
  margin-left: 17.05961%;
  padding: 40px 0; }
  #home #results:last-child {
    margin-right: 0; }
  #home #results .https, #home #results .dap {
    float: left;
    display: block;
    margin-right: 3.57866%;
    width: 48.21067%;
    margin-bottom: 40px;
    text-align: center; }
    #home #results .https:last-child, #home #results .dap:last-child {
      margin-right: 0; }
    #home #results .https .total-value, #home #results .dap .total-value {
      font-size: 5em; }
>>>>>>> 059bb50a

/*# sourceMappingURL=main.css.map */<|MERGE_RESOLUTION|>--- conflicted
+++ resolved
@@ -201,53 +201,8 @@
 h4 {
   font-size: 1.125em; }
 
-<<<<<<< HEAD
-body > nav {
-  max-width: 68em;
-  margin-left: auto;
-  margin-right: auto;
-  padding: 10px 0; }
-  body > nav:after {
-    content: "";
-    display: table;
-    clear: both; }
-  body > nav h1 {
-    float: left;
-    display: block;
-    margin-right: 2.35765%;
-    width: 74.41059%;
-    margin-top: 7px;
-    padding-left: 20px; }
-    body > nav h1:last-child {
-      margin-right: 0; }
-  body > nav ul {
-    float: left;
-    display: block;
-    margin-right: 2.35765%;
-    width: 23.23176%;
-    max-width: 68em;
-    margin-left: auto;
-    margin-right: auto;
-    padding-left: 0; }
-    body > nav ul:last-child {
-      margin-right: 0; }
-    body > nav ul:after {
-      content: "";
-      display: table;
-      clear: both; }
-    body > nav ul li {
-=======
 body {
   background-color: #450081; }
-
-#content {
-  max-width: 68em;
-  margin-left: auto;
-  margin-right: auto; }
-  #content:after {
-    content: "";
-    display: table;
-    clear: both; }
 
 .construction {
   color: white;
@@ -295,18 +250,12 @@
       .site-header > nav #main-nav h1#branding:last-child {
         margin-right: 0; }
     .site-header > nav #main-nav ul {
->>>>>>> 059bb50a
       float: left;
       display: block;
       margin-right: 2.35765%;
       width: 31.76157%;
-<<<<<<< HEAD
-      margin-top: 17px; }
-      body > nav ul li:last-child {
-=======
       margin-top: 6px; }
       .site-header > nav #main-nav ul:last-child {
->>>>>>> 059bb50a
         margin-right: 0; }
       .site-header > nav #main-nav ul li {
         display: inline; }
@@ -316,112 +265,15 @@
             color: #450081;
             background-color: white; }
 
-<<<<<<< HEAD
-hr.white {
-  height: 1px;
-  background-color: white; }
-
-.content .construction {
-  margin: 50px 0;
-  font-size: 50px; }
-.content .home {
-  margin-left: 17.05961%; }
-  .content .home h1 {
-    float: left;
-    display: block;
-    margin-right: 2.35765%;
-    width: 65.88078%;
-    text-align: center;
-    font-size: 80px;
-    margin-bottom: 10px; }
-    .content .home h1:last-child {
-      margin-right: 0; }
-  .content .home h2 {
-    float: left;
-    display: block;
-    margin-right: 2.35765%;
-    width: 65.88078%;
-    text-align: center;
-    font-size: 36px;
-    margin-top: 20px;
-    margin-bottom: 20px; }
-    .content .home h2:last-child {
-      margin-right: 0; }
-  .content .home ul.results {
-    float: left;
-    display: block;
-    margin-right: 2.35765%;
-    width: 65.88078%;
-    max-width: 68em;
-    margin-left: auto;
-    margin-right: auto;
-    margin-top: 40px;
-    margin-bottom: 40px; }
-    .content .home ul.results:last-child {
-      margin-right: 0; }
-    .content .home ul.results:after {
-      content: "";
-      display: table;
-      clear: both; }
-    .content .home ul.results li {
-      float: left;
-      display: block;
-      margin-right: 2.35765%;
-      width: 48.82117%;
-      padding: 10px;
-      text-align: center;
-      text-transform: uppercase;
-      font-size: 16px;
-      border: 1px solid white; }
-      .content .home ul.results li:last-child {
-        margin-right: 0; }
-.content .metric header {
-  max-width: 68em;
-  margin-left: auto;
-  margin-right: auto; }
-  .content .metric header:after {
-    content: "";
-    display: table;
-    clear: both; }
-  .content .metric header .donut {
-    float: left;
-    display: block;
-    margin-right: 2.35765%;
-    width: 23.23176%; }
-    .content .metric header .donut:last-child {
-      margin-right: 0; }
-  .content .metric header .description {
-    float: left;
-    display: block;
-    margin-right: 2.35765%;
-    width: 65.88078%;
-    padding-top: 30px;
-    padding-bottom: 40px; }
-    .content .metric header .description:last-child {
-      margin-right: 0; }
-    .content .metric header .description p {
-      margin-top: 12px;
-      line-height: 28px; }
-.content .metric .data {
-  padding: 40px 20px;
-  background-color: white;
-  color: #000000; }
-  .content .metric .data select {
-    background-color: #450081;
-    color: white;
-    border: 0px;
-    padding: 5px 0px 5px 5px;
-    font-weight: bold; }
-=======
 #home .hero {
-  text-align: center;
-  color: white;
-  padding-top: 40px;
   float: left;
   display: block;
   margin-right: 2.35765%;
   width: 65.88078%;
-  margin-left: 17.05961%; }
+  margin-left: 17.05961%;
+  text-align: center;
+  color: white;
+  padding-top: 40px; }
   #home .hero:last-child {
     margin-right: 0; }
   #home .hero h2 {
@@ -451,6 +303,42 @@
       margin-right: 0; }
     #home #results .https .total-value, #home #results .dap .total-value {
       font-size: 5em; }
->>>>>>> 059bb50a
+
+#analytics #content header, #https #content header {
+  max-width: 68em;
+  margin-left: auto;
+  margin-right: auto; }
+  #analytics #content header:after, #https #content header:after {
+    content: "";
+    display: table;
+    clear: both; }
+  #analytics #content header .donut, #https #content header .donut {
+    float: left;
+    display: block;
+    margin-right: 2.35765%;
+    width: 23.23176%; }
+    #analytics #content header .donut:last-child, #https #content header .donut:last-child {
+      margin-right: 0; }
+  #analytics #content header .description, #https #content header .description {
+    float: left;
+    display: block;
+    margin-right: 2.35765%;
+    width: 65.88078%;
+    padding-top: 30px;
+    padding-bottom: 40px; }
+    #analytics #content header .description:last-child, #https #content header .description:last-child {
+      margin-right: 0; }
+    #analytics #content header .description p, #https #content header .description p {
+      margin-top: 12px;
+      line-height: 28px; }
+#analytics #content .data, #https #content .data {
+  padding: 40px 20px;
+  background-color: white; }
+  #analytics #content .data select, #https #content .data select {
+    background-color: #450081;
+    color: white;
+    border: 0px;
+    padding: 5px 0px 5px 5px;
+    font-weight: bold; }
 
 /*# sourceMappingURL=main.css.map */