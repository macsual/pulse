* {
  -webkit-box-sizing: border-box;
  -moz-box-sizing: border-box;
  box-sizing: border-box; }

input[type="button"], input[type="reset"], input[type="submit"],
button {
  -webkit-appearance: none;
  -moz-appearance: none;
  -ms-appearance: none;
  -o-appearance: none;
  appearance: none;
  -webkit-font-smoothing: antialiased;
  background-color: #962EF2;
  border-radius: 3px;
  border: none;
  color: #fff;
  cursor: pointer;
  display: inline-block;
  font-family: "Lato", Helvetica, sans-serif;
  font-size: 0.875em;
  font-weight: 600;
  line-height: 1;
  padding: 0.75em 1em;
  text-decoration: none;
  user-select: none;
  vertical-align: middle;
  white-space: nowrap; }
  input[type="button"]:hover, input[type="button"]:focus, input[type="reset"]:hover, input[type="reset"]:focus, input[type="submit"]:hover, input[type="submit"]:focus,
  button:hover,
  button:focus {
    background-color: #6f0cc7;
    color: #fff; }
  input[type="button"]:disabled, input[type="reset"]:disabled, input[type="submit"]:disabled,
  button:disabled {
    cursor: not-allowed;
    opacity: 0.5; }

fieldset {
  background-color: #f7f7f7;
  border: 1px solid #ddd;
  margin: 0 0 0.75em;
  padding: 1.5em; }

input,
label,
select {
  display: block;
  font-family: "Lato", Helvetica, sans-serif;
  font-size: 0.875em; }

label {
  font-weight: 600;
  margin-bottom: 0.375em; }
  label.required::after {
    content: "*"; }
  label abbr {
    display: none; }

input[type="email"], input[type="number"], input[type="password"], input[type="search"], input[type="tel"], input[type="text"], input[type="url"], input[type="color"], input[type="date"], input[type="datetime"], input[type="datetime-local"], input[type="month"], input[type="time"], input[type="week"],
select[multiple=multiple],
textarea {
  background-color: white;
  border: 1px solid #ddd;
  border-radius: 3px;
  box-shadow: inset 0 1px 3px rgba(0, 0, 0, 0.06);
  box-sizing: border-box;
  font-family: "Lato", Helvetica, sans-serif;
  font-size: 0.875em;
  margin-bottom: 0.75em;
  padding: 0.5em;
  transition: border-color;
  width: 100%; }
  input[type="email"]:hover, input[type="number"]:hover, input[type="password"]:hover, input[type="search"]:hover, input[type="tel"]:hover, input[type="text"]:hover, input[type="url"]:hover, input[type="color"]:hover, input[type="date"]:hover, input[type="datetime"]:hover, input[type="datetime-local"]:hover, input[type="month"]:hover, input[type="time"]:hover, input[type="week"]:hover,
  select[multiple=multiple]:hover,
  textarea:hover {
    border-color: #c4c4c4; }
  input[type="email"]:focus, input[type="number"]:focus, input[type="password"]:focus, input[type="search"]:focus, input[type="tel"]:focus, input[type="text"]:focus, input[type="url"]:focus, input[type="color"]:focus, input[type="date"]:focus, input[type="datetime"]:focus, input[type="datetime-local"]:focus, input[type="month"]:focus, input[type="time"]:focus, input[type="week"]:focus,
  select[multiple=multiple]:focus,
  textarea:focus {
    border-color: #962EF2;
    box-shadow: inset 0 1px 3px rgba(0, 0, 0, 0.06), 0 0 5px rgba(138, 22, 241, 0.7);
    outline: none; }

textarea {
  resize: vertical; }

input[type="search"] {
  -webkit-appearance: none;
  -moz-appearance: none;
  -ms-appearance: none;
  -o-appearance: none;
  appearance: none; }

input[type="checkbox"],
input[type="radio"] {
  display: inline;
  margin-right: 0.375em; }

input[type="file"] {
  padding-bottom: 0.75em;
  width: 100%; }

select {
  margin-bottom: 1.5em;
  max-width: 100%;
  width: auto; }

ul,
ol {
  list-style-type: none;
  margin: 0;
  padding: 0; }
dl {
  margin-bottom: 0.75em; }
  dl dt {
    font-weight: bold;
    margin-top: 0.75em; }
  dl dd {
    margin: 0; }

table {
  -webkit-font-feature-settings: "kern", "liga", "tnum";
  -moz-font-feature-settings: "kern", "liga", "tnum";
  -ms-font-feature-settings: "kern", "liga", "tnum";
  font-feature-settings: "kern", "liga", "tnum";
  border-collapse: collapse;
  margin: 0.75em 0;
  table-layout: fixed;
  width: 100%; }

th {
  border-bottom: 1px solid #b7b7b7;
  font-weight: 600;
  padding: 0.75em 0;
  text-align: left; }

td {
  border-bottom: 1px solid #ddd;
  padding: 0.75em 0; }

tr,
td,
th {
  vertical-align: middle; }

body {
  -webkit-font-feature-settings: "kern", "liga", "pnum";
  -moz-font-feature-settings: "kern", "liga", "pnum";
  -ms-font-feature-settings: "kern", "liga", "pnum";
  font-feature-settings: "kern", "liga", "pnum";
  -webkit-font-smoothing: antialiased;
  color: #4A4A4A;
  font-family: "Lato", Helvetica, sans-serif;
  font-size: 0.875em;
  line-height: 1.5; }

h1,
h2,
h3,
h4,
h5,
h6 {
  font-family: "Lato", Helvetica, sans-serif;
  line-height: 1.2;
  margin: 0; }

p {
  margin: 0; }

a {
  color: #962EF2;
  text-decoration: none;
  transition: color 0.1s linear; }
  a:active, a:focus, a:hover {
    color: #6f0cc7; }
  a:active, a:focus {
    outline: none; }

hr {
  border-bottom: 1px solid #ddd;
  border-left: none;
  border-right: none;
  border-top: none;
  margin: 1.5em 0; }

img,
picture {
  margin: 0;
  max-width: 100%; }

h1 {
  font-size: 2.25em; }

h2 {
  font-size: 1.5em; }

h3 {
  font-size: 1.25em; }

p {
  font-size: 1.0em; }

body {
  background-color: #450081; }

a {
  color: white;
  font-weight: 900; }
  a:hover, a:focus {
    color: white;
    text-decoration: underline; }

.button {
  padding: 10px;
  text-align: center;
  text-transform: uppercase;
  border: 1px solid white;
  color: white; }
  .button:hover, .button:focus {
    background-color: white;
    color: #450081;
    text-decoration: none; }

.wrapper {
  max-width: 68em;
  margin-left: auto;
  margin-right: auto; }
  .wrapper:after {
    content: "";
    display: table;
    clear: both; }

.site-header .disclaimer {
  background-color: #330060;
  padding: 10px 40px;
  color: white;
  text-align: center; }
  .site-header .disclaimer .us-official {
    margin-left: 177px; }
  .site-header .disclaimer .alpha {
    float: right; }
.site-header > nav {
  border-bottom: 1px solid #330060; }
  .site-header > nav #main-nav {
    max-width: 68em;
    margin-left: auto;
    margin-right: auto;
    padding: 10px 0; }
    .site-header > nav #main-nav:after {
      content: "";
      display: table;
      clear: both; }
    .site-header > nav #main-nav a {
      color: white; }
    .site-header > nav #main-nav h1#branding {
      float: left;
      display: block;
      margin-right: 2.35765%;
      width: 65.88078%;
      font-size: 1.875em;
      font-weight: 300; }
      .site-header > nav #main-nav h1#branding:last-child {
        margin-right: 0; }
    .site-header > nav #main-nav ul {
      float: left;
      display: block;
      margin-right: 2.35765%;
      width: 31.76157%;
      margin-top: 6px; }
      .site-header > nav #main-nav ul:last-child {
        margin-right: 0; }
      .site-header > nav #main-nav ul li {
        display: inline; }
        .site-header > nav #main-nav ul li a {
          padding: 17px 24px; }
          .site-header > nav #main-nav ul li a:hover {
            color: #450081;
            background-color: white; }

#home .hero {
  float: left;
  display: block;
  margin-right: 2.35765%;
  width: 65.88078%;
  margin-left: 17.05961%;
  text-align: center;
  color: white;
  padding-top: 40px; }
  #home .hero:last-child {
    margin-right: 0; }
  #home .hero h2 {
    font-size: 6.125em;
    font-weight: 300; }
  #home .hero h3 {
    font-size: 1.75em;
    font-weight: 100;
    padding-top: 15px; }
#home #results {
  float: left;
  display: block;
  margin-right: 2.35765%;
  width: 65.88078%;
  margin-left: 17.05961%;
  padding: 40px 0; }
  #home #results:last-child {
    margin-right: 0; }
  #home #results .https, #home #results .dap {
    float: left;
    display: block;
    margin-right: 3.57866%;
    width: 48.21067%;
    margin-bottom: 40px;
    text-align: center; }
    #home #results .https:last-child, #home #results .dap:last-child {
      margin-right: 0; }
    #home #results .https .total-value, #home #results .dap .total-value {
      font-size: 5em; }

#analytics #content > header, #https #content > header, #about #content > header {
  max-width: 68em;
  margin-left: auto;
  margin-right: auto;
  color: white;
  padding: 30px 0; }
  #analytics #content > header:after, #https #content > header:after, #about #content > header:after {
    content: "";
    display: table;
    clear: both; }
  #analytics #content > header p, #https #content > header p, #about #content > header p {
    margin-top: 12px; }
  #analytics #content > header a, #https #content > header a, #about #content > header a {
    font-weight: bold;
    color: white; }
  #analytics #content > header .donut, #https #content > header .donut, #about #content > header .donut {
    float: left;
    display: block;
    margin-right: 2.35765%;
    width: 23.23176%; }
    #analytics #content > header .donut:last-child, #https #content > header .donut:last-child, #about #content > header .donut:last-child {
      margin-right: 0; }
    #analytics #content > header .donut .total-value, #https #content > header .donut .total-value, #about #content > header .donut .total-value {
      font-size: 3em; }
    #analytics #content > header .donut .total-desc, #https #content > header .donut .total-desc, #about #content > header .donut .total-desc {
      font-size: 0.8em; }
  #analytics #content > header.chart, #https #content > header.chart, #about #content > header.chart {
    padding: 0; }
    #analytics #content > header.chart .description, #https #content > header.chart .description, #about #content > header.chart .description {
      float: left;
      display: block;
      margin-right: 2.35765%;
      width: 65.88078%;
      padding-top: 60px; }
      #analytics #content > header.chart .description:last-child, #https #content > header.chart .description:last-child, #about #content > header.chart .description:last-child {
        margin-right: 0; }
#analytics #content #main-content .tab-menu, #https #content #main-content .tab-menu, #about #content #main-content .tab-menu {
  width: 100%; }
  #analytics #content #main-content .tab-menu .tab, #https #content #main-content .tab-menu .tab, #about #content #main-content .tab-menu .tab {
    width: 50%;
    margin: 0;
    float: left;
    text-align: center;
    padding: 30px 0;
    font-size: 1.5em; }
  #analytics #content #main-content .tab-menu a, #https #content #main-content .tab-menu a, #about #content #main-content .tab-menu a {
    background-color: #450081;
    color: white; }
#analytics #content #main-content.white-bkg, #https #content #main-content.white-bkg, #about #content #main-content.white-bkg {
  background-color: white; }
  #analytics #content #main-content.white-bkg a, #https #content #main-content.white-bkg a, #about #content #main-content.white-bkg a {
    color: #AB67E8;
    font-weight: 900; }
    #analytics #content #main-content.white-bkg a:hover, #analytics #content #main-content.white-bkg a:focus, #https #content #main-content.white-bkg a:hover, #https #content #main-content.white-bkg a:focus, #about #content #main-content.white-bkg a:hover, #about #content #main-content.white-bkg a:focus {
      color: #AB67E8;
      text-decoration: underline; }
<<<<<<< HEAD

#about .wrapper header {
  padding: 40px 0; }
=======
#analytics #content #main-content table select, #https #content #main-content table select, #about #content #main-content table select {
  display: inline-block;
  margin: 0 5px;
  background-color: #450081;
  color: white;
  border: 0px;
  padding: 5px 0px 5px 5px;
  font-weight: bold; }

>>>>>>> 61e75fe3
#about .faq-questions {
  padding: 20px 0 50px; }
#about .faq-answers h3 {
  font-style: italic;
  margin-bottom: 15px; }
#about .faq-answers li {
  padding-bottom: 40px; }

.dataTables_wrapper {
  padding: 60px 0 40px; }
  .dataTables_wrapper .dataTables_length {
    font-size: 1.1em;
    font-weight: 200; }
    .dataTables_wrapper .dataTables_length select {
      border: none;
      display: inline-block;
      color: white;
      width: 40px;
      border-radius: 0px;
      padding: 0 8px;
      height: 30px;
      -webkit-appearance: none;
      -moz-appearance: none;
      appearance: none;
      cursor: pointer;
      background: url("/assets/images/arrow-down.png") 73%/15% no-repeat #450081; }
  .dataTables_wrapper .dataTables_filter {
    font-size: 1.1em; }
    .dataTables_wrapper .dataTables_filter label {
      float: right; }
    .dataTables_wrapper .dataTables_filter input {
      display: inline-block;
      width: auto;
      border: 1px solid #CCC;
      border-radius: 0;
      height: 40px;
      width: 400px;
      box-shadow: none;
      font-size: 1.1em;
      font-weight: 200; }
  .dataTables_wrapper table.dataTable {
    padding: 20px 0; }
    .dataTables_wrapper table.dataTable th, .dataTables_wrapper table.dataTable td {
      border-bottom: 2px solid #EEE !important;
      padding: 8px 0 !important; }
    .dataTables_wrapper table.dataTable.no-footer {
      border: none; }
    .dataTables_wrapper table.dataTable.agency td {
      padding: 15px 0 !important; }
    .dataTables_wrapper table.dataTable.agency .progress-bar-indication {
      background-color: #CCC;
      border-radius: 20px;
      width: 70%; }
      .dataTables_wrapper table.dataTable.agency .progress-bar-indication > .meter {
        -webkit-box-sizing: border-box;
        -moz-box-sizing: border-box;
        box-sizing: border-box;
        background-color: #AB67E8;
        background-repeat: repeat-x;
        background-size: 40px 40px;
        border-bottom-right-radius: 0;
        border-radius: 20px 0 0 20px;
        border-top-right-radius: 0;
        margin: 15px 0;
        display: block;
        height: 100%;
        width: 60%; }
      .dataTables_wrapper table.dataTable.agency .progress-bar-indication p {
        font-weight: 900;
        font-size: 0.875em;
        position: relative;
        top: -18px; }
  .dataTables_wrapper .dataTables_info {
    padding-top: 0 !important; }
  .dataTables_wrapper .dataTables_paginate a.paginate_button {
    padding: 0 8px !important;
    font-size: 0.875em;
    border: none !important; }
    .dataTables_wrapper .dataTables_paginate a.paginate_button.current {
      background: #450081 !important;
      color: white !important; }
      .dataTables_wrapper .dataTables_paginate a.paginate_button.current:hover {
        color: white !important; }
    .dataTables_wrapper .dataTables_paginate a.paginate_button:hover, .dataTables_wrapper .dataTables_paginate a.paginate_button:focus {
      background: #450081 !important;
      color: white !important; }
    .dataTables_wrapper .dataTables_paginate a.paginate_button.disabled:hover, .dataTables_wrapper .dataTables_paginate a.paginate_button.disabled:focus {
      background: transparent !important; }

/*# sourceMappingURL=main.css.map */<|MERGE_RESOLUTION|>--- conflicted
+++ resolved
@@ -362,9 +362,11 @@
     text-align: center;
     padding: 30px 0;
     font-size: 1.5em; }
-  #analytics #content #main-content .tab-menu a, #https #content #main-content .tab-menu a, #about #content #main-content .tab-menu a {
+  #analytics #content #main-content .tab-menu a.tab, #https #content #main-content .tab-menu a.tab, #about #content #main-content .tab-menu a.tab {
     background-color: #450081;
     color: white; }
+    #analytics #content #main-content .tab-menu a.tab:hover, #analytics #content #main-content .tab-menu a.tab:focus, #https #content #main-content .tab-menu a.tab:hover, #https #content #main-content .tab-menu a.tab:focus, #about #content #main-content .tab-menu a.tab:hover, #about #content #main-content .tab-menu a.tab:focus {
+      color: white; }
 #analytics #content #main-content.white-bkg, #https #content #main-content.white-bkg, #about #content #main-content.white-bkg {
   background-color: white; }
   #analytics #content #main-content.white-bkg a, #https #content #main-content.white-bkg a, #about #content #main-content.white-bkg a {
@@ -373,21 +375,9 @@
     #analytics #content #main-content.white-bkg a:hover, #analytics #content #main-content.white-bkg a:focus, #https #content #main-content.white-bkg a:hover, #https #content #main-content.white-bkg a:focus, #about #content #main-content.white-bkg a:hover, #about #content #main-content.white-bkg a:focus {
       color: #AB67E8;
       text-decoration: underline; }
-<<<<<<< HEAD
 
 #about .wrapper header {
   padding: 40px 0; }
-=======
-#analytics #content #main-content table select, #https #content #main-content table select, #about #content #main-content table select {
-  display: inline-block;
-  margin: 0 5px;
-  background-color: #450081;
-  color: white;
-  border: 0px;
-  padding: 5px 0px 5px 5px;
-  font-weight: bold; }
-
->>>>>>> 61e75fe3
 #about .faq-questions {
   padding: 20px 0 50px; }
 #about .faq-answers h3 {
